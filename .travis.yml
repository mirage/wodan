language: c
sudo: required
install: wget https://raw.githubusercontent.com/ocaml/ocaml-travisci-skeleton/master/.travis-opam.sh
script:
<<<<<<< HEAD
- export PINS="$({ echo wodan.dev:.; for op in vendor/*/*.opam; do echo "$op" |sed -re 's#(vendor/.*/)(.*)\.opam#\2.dev:\1#'; done; } |xargs)"
- if [[ REFRESH_DEV_SNAPSHOTS -eq 1 ]]; then make refresh-dev-snapshots; fi
=======
- export PINS="$({ echo wodan.dev:. ocamlformat:https://github.com/ocaml-ppx/ocamlformat.git#2de7c5f; for op in vendor/*/*.opam; do echo "$op" |sed -re 's#(vendor/.*/)(.*)\.opam#\2.dev:\1#'; done; } |xargs)"
>>>>>>> 27688bc0
- bash -ex .travis-opam.sh
env:
  global:
  - ALCOTEST_SHOW_ERRORS=1

matrix:
  include:
  - env: OCAML_VERSION=4.07 PACKAGE=wodan REFRESH_DEV_SNAPSHOTS=1
  - env: OCAML_VERSION=4.07 PACKAGE=wodan-unix REFRESH_DEV_SNAPSHOTS=1
  - env: OCAML_VERSION=4.07 PACKAGE=wodan-irmin REFRESH_DEV_SNAPSHOTS=1
  - env: OCAML_VERSION=4.07 PACKAGE=wodan
  - env: OCAML_VERSION=4.07 PACKAGE=wodan-unix
  - env: OCAML_VERSION=4.07 PACKAGE=wodan-irmin
  - env: OCAML_VERSION=4.06 PACKAGE=wodan
  - env: OCAML_VERSION=4.06 PACKAGE=wodan-unix
  - env: OCAML_VERSION=4.06 PACKAGE=wodan-irmin
  #- env: OCAML_VERSION=4.05 PACKAGE=wodan
  #- env: OCAML_VERSION=4.05 PACKAGE=wodan-unix
  #- env: OCAML_VERSION=4.05 PACKAGE=wodan-irmin
  allow_failures:
  - env: OCAML_VERSION=4.05 PACKAGE=wodan
  - env: OCAML_VERSION=4.05 PACKAGE=wodan-unix
  - env: OCAML_VERSION=4.05 PACKAGE=wodan-irmin
os:
  - linux<|MERGE_RESOLUTION|>--- conflicted
+++ resolved
@@ -2,12 +2,8 @@
 sudo: required
 install: wget https://raw.githubusercontent.com/ocaml/ocaml-travisci-skeleton/master/.travis-opam.sh
 script:
-<<<<<<< HEAD
-- export PINS="$({ echo wodan.dev:.; for op in vendor/*/*.opam; do echo "$op" |sed -re 's#(vendor/.*/)(.*)\.opam#\2.dev:\1#'; done; } |xargs)"
+- export PINS="$({ echo wodan.dev:. ocamlformat:https://github.com/ocaml-ppx/ocamlformat.git#2de7c5f; for op in vendor/*/*.opam; do echo "$op" |sed -re 's#(vendor/.*/)(.*)\.opam#\2.dev:\1#'; done; } |xargs)"
 - if [[ REFRESH_DEV_SNAPSHOTS -eq 1 ]]; then make refresh-dev-snapshots; fi
-=======
-- export PINS="$({ echo wodan.dev:. ocamlformat:https://github.com/ocaml-ppx/ocamlformat.git#2de7c5f; for op in vendor/*/*.opam; do echo "$op" |sed -re 's#(vendor/.*/)(.*)\.opam#\2.dev:\1#'; done; } |xargs)"
->>>>>>> 27688bc0
 - bash -ex .travis-opam.sh
 env:
   global:
